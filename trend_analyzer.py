"""
Trend Analysis Module - Advanced Trend Detection and Adaptive Trading Strategies

COMPREHENSIVE TREND ANALYSIS ENGINE FOR BNB TRADING SYSTEM
Analyzes market direction, strength, and generates adaptive entry strategies

This module provides sophisticated trend analysis capabilities specifically designed
for cryptocurrency markets, with special optimization for BNB/USD price movements.

ARCHITECTURE OVERVIEW:
    - Multi-timeframe trend analysis (daily + weekly)
    - Statistical trend detection using linear regression
    - Adaptive strategy generation based on market conditions
    - Range vs trending market classification
    - Trend strength quantification and classification

TREND ANALYSIS METHODOLOGY:
    - Linear Regression Analysis: Slope calculation for trend direction
    - Statistical Significance Testing: R-squared and p-value validation
    - Trend Strength Classification: Weak, Moderate, Strong, Extreme
    - Multi-timeframe Confirmation: Daily + Weekly alignment
    - Range Detection: Sideways market identification

ADAPTIVE STRATEGY GENERATION:
    - Pullback Entry: Enter on dips in uptrend
    - Bounce Entry: Enter on rallies in downtrend
    - Range Trading: Trade between support/resistance boundaries
    - Breakout Trading: Enter on trend continuation signals
    - Mean Reversion: Fade extreme moves in ranging markets

KEY FEATURES:
    - Automated trend detection with configurable sensitivity
    - Statistical validation of trend significance
    - Multi-timeframe trend confirmation
    - Adaptive entry strategy recommendations
    - Risk management integration
    - Market regime classification

TRADING APPLICATIONS:
    - Trend-following strategies in strong directional markets
    - Counter-trend strategies in ranging markets
    - Risk management based on trend strength
    - Entry timing optimization
    - Position sizing based on trend confidence

CONFIGURATION PARAMETERS:
    - trend_lookback_days: Days to analyze for trend (default: 30)
    - trend_threshold: Minimum trend strength threshold (default: 0.015)
    - range_analysis_periods: Periods for range analysis (default: 20)

TREND CLASSIFICATION:
    - BULLISH: Positive slope, higher highs/lows
    - BEARISH: Negative slope, lower highs/lows
    - NEUTRAL: Weak slope, no clear direction
    - RANGE: Sideways movement, oscillating prices

ADAPTIVE STRATEGIES:
    - PULLBACK_ENTRY: Buy dips in uptrend (conservative)
    - BREAKOUT_ENTRY: Buy breakouts in uptrend (aggressive)
    - BOUNCE_ENTRY: Sell rallies in downtrend (conservative)
    - BREAKDOWN_ENTRY: Sell breakdowns in downtrend (aggressive)
    - RANGE_TRADING: Trade between support/resistance (neutral)

EXAMPLE USAGE:
    >>> config = {'trend': {'trend_lookback_days': 30, 'trend_threshold': 0.015}}
    >>> trend_analyzer = TrendAnalyzer(config)
    >>> analysis = trend_analyzer.analyze_trend(daily_data, weekly_data)
    >>> strategy = analysis['adaptive_strategy']
    >>> print(f"Recommended strategy: {strategy['strategy_type']}")

DEPENDENCIES:
    - pandas: Data manipulation and time series analysis
    - numpy: Mathematical calculations and statistical functions
    - scipy.stats: Statistical analysis and linear regression
    - typing: Type hints for better code documentation

PERFORMANCE OPTIMIZATIONS:
    - Efficient vectorized calculations
    - Minimal data copying and memory usage
    - Optimized statistical computations
    - Caching of expensive calculations

ERROR HANDLING:
    - Validation of input data structure and sufficiency
    - Graceful handling of statistical calculation failures
    - Comprehensive logging for debugging and monitoring
    - Fallback mechanisms for edge cases

SIGNAL ACCURACY ENHANCEMENTS:
    - Multi-timeframe trend confirmation
    - Statistical significance validation
    - Trend strength filtering
    - Market regime awareness

AUTHOR: BNB Trading System Team
VERSION: 2.0.0
DATE: 2024-01-01
"""

import pandas as pd
import numpy as np
from typing import Dict, List, Tuple, Optional, Any
import logging
from scipy import stats

logger = logging.getLogger(__name__)

class TrendAnalyzer:
    """
    Advanced Trend Analysis Engine with Adaptive Strategy Generation

    This class provides comprehensive trend analysis capabilities for the BNB trading system,
    using statistical methods to detect market direction and generate adaptive trading strategies
    based on current market conditions.

    ARCHITECTURE OVERVIEW:
        - Multi-timeframe trend analysis combining daily and weekly data
        - Statistical trend detection using linear regression analysis
        - Adaptive strategy generation based on market regime
        - Range vs trending market classification
        - Trend strength quantification with confidence scores

    TREND DETECTION ALGORITHMS:
        1. Linear Regression: Calculates slope and statistical significance
        2. Price Change Analysis: Measures absolute and percentage price movement
        3. Trend Strength Classification: Weak/Moderate/Strong/Extreme categorization
        4. Multi-timeframe Confirmation: Daily + Weekly trend alignment
        5. Range Detection: Identifies sideways market conditions

    ADAPTIVE STRATEGY TYPES:
        - PULLBACK_ENTRY: Conservative entry on dips in uptrend
        - BREAKOUT_ENTRY: Aggressive entry on breakouts in uptrend
        - BOUNCE_ENTRY: Conservative entry on rallies in downtrend
        - BREAKDOWN_ENTRY: Aggressive entry on breakdowns in downtrend
        - RANGE_TRADING: Neutral strategy for sideways markets

    CONFIGURATION PARAMETERS:
        trend_lookback_days (int): Historical period for trend analysis (default: 30)
        trend_threshold (float): Minimum trend strength threshold (default: 0.015)
        range_analysis_periods (int): Periods for range market detection (default: 20)

    ATTRIBUTES:
        trend_lookback_days (int): Lookback period for trend analysis
        trend_threshold (float): Minimum trend strength requirement
        range_analysis_periods (int): Range analysis window size

    TREND STRENGTH CLASSIFICATION:
        - WEAK: < 5% price change, low statistical significance
        - MODERATE: 5-10% price change, moderate significance
        - STRONG: 10-20% price change, high significance
        - EXTREME: > 20% price change, maximum significance

    STATISTICAL VALIDATION:
        - R-squared values for trend reliability
        - P-values for statistical significance
        - Standard error calculations
        - Confidence interval estimation

    EXAMPLE:
        >>> config = {
        ...     'trend': {
        ...         'trend_lookback_days': 30,
        ...         'trend_threshold': 0.015
        ...     }
        ... }
        >>> analyzer = TrendAnalyzer(config)
        >>> trend_analysis = analyzer.analyze_trend(daily_data, weekly_data)
        >>> print(f"Trend: {trend_analysis['combined_trend']['direction']}")
        >>> print(f"Strategy: {trend_analysis['adaptive_strategy']['strategy_type']}")

    NOTE:
        The analyzer requires sufficient historical data (minimum 30 periods)
        and works best with clean OHLCV data without gaps or anomalies.
    """

    def __init__(self, config: Dict[str, Any]) -> None:
        """
        Initialize the Trend Analyzer with centralized configuration parameters.

        Sets up the trend analysis engine with all necessary parameters for
        detecting market direction and generating adaptive trading strategies.
        Now uses centralized [trend_analysis] configuration section.

        Args:
            config (Dict[str, Any]): Complete configuration dictionary containing:
                - trend_analysis.trend_lookback_days (int): Historical lookback period
                - trend_analysis.trend_threshold (float): Minimum trend strength threshold
                - trend_analysis.range_analysis_periods (int): Range analysis periods
                - trend_analysis.strong_bull_threshold (float): STRONG_BULL threshold
                - trend_analysis.moderate_bull_threshold (float): MODERATE_BULL threshold
                - trend_analysis.weak_bull_threshold (float): WEAK_BULL threshold
                - trend_analysis.bear_threshold (float): BEAR market threshold

        Raises:
            KeyError: If required configuration keys are missing
            ValueError: If configuration values are invalid

        Example:
            >>> config = {
            ...     'trend_analysis': {
            ...         'trend_lookback_days': 30,
            ...         'trend_threshold': 0.015,
            ...         'strong_bull_threshold': 0.50
            ...     }
            ... }
            >>> analyzer = TrendAnalyzer(config)
        """
        # Load centralized trend analysis configuration with fallbacks
        trend_config = config.get('trend_analysis', {})
        
        # Basic trend parameters with type casting for safety
        self.trend_lookback_days = int(trend_config.get('trend_lookback_days', 30))
        self.trend_threshold = float(trend_config.get('trend_threshold', 0.015))
        self.range_analysis_periods = int(trend_config.get('range_analysis_periods', 20))
        
        # Market regime detection thresholds with unit conversion (fraction → percent)
        # Config values are stored as fractions (e.g., 0.50), converted to percentages for internal use
        self.strong_bull_threshold = float(trend_config.get('strong_bull_threshold', 0.50)) * 100  # 0.50 → 50%
        self.moderate_bull_threshold = float(trend_config.get('moderate_bull_threshold', 0.25)) * 100  # 0.25 → 25%
        self.weak_bull_threshold = float(trend_config.get('weak_bull_threshold', 0.10)) * 100  # 0.10 → 10%
        self.bear_threshold = float(trend_config.get('bear_threshold', -0.10)) * 100  # -0.10 → -10%
        
        # Trend strength classification thresholds with unit conversion (fraction → percent)
        self.trend_strength_weak = float(trend_config.get('trend_strength_weak', 0.05)) * 100  # 0.05 → 5%
        self.trend_strength_moderate = float(trend_config.get('trend_strength_moderate', 0.10)) * 100  # 0.10 → 10%
        self.trend_strength_strong = float(trend_config.get('trend_strength_strong', 0.20)) * 100  # 0.20 → 20%
        self.trend_strength_extreme = float(trend_config.get('trend_strength_extreme', 0.30)) * 100  # 0.30 → 30%
        
        # Range detection parameters (unitless ratios, no conversion needed)
        self.range_threshold_factor = float(trend_config.get('range_threshold_factor', 0.8))
        self.range_breakout_factor = float(trend_config.get('range_breakout_factor', 0.5))
        self.range_upper_threshold = float(trend_config.get('range_upper_threshold', 0.8))
        self.range_lower_threshold = float(trend_config.get('range_lower_threshold', 0.2))
        
        # Fixed analysis periods for multi-timeframe analysis
        self.long_term_lookback_days = 180  # 6 месеца дългосрочен анализ
        self.medium_term_lookback_days = 90  # 3 месеца средносрочен анализ
        self.sustained_bull_months = 12     # 12 месеца за sustained bull
        
        # Enhanced logging with centralized configuration parameters
        logger.info("Trend анализатор инициализиран с централизирана конфигурация")
        logger.info(f"Short-term lookback: {self.trend_lookback_days} дни")
        logger.info(f"Medium-term lookback: {self.medium_term_lookback_days} дни") 
        logger.info(f"Long-term lookback: {self.long_term_lookback_days} дни")
        logger.info(f"Trend threshold: {self.trend_threshold:.1%}")
        logger.info(f"Market regime thresholds - STRONG_BULL: {self.strong_bull_threshold:.1f}%, MODERATE_BULL: {self.moderate_bull_threshold:.1f}%, WEAK_BULL: {self.weak_bull_threshold:.1f}%")
        logger.info(f"Trend strength thresholds - WEAK: {self.trend_strength_weak:.1f}%, MODERATE: {self.trend_strength_moderate:.1f}%, STRONG: {self.trend_strength_strong:.1f}%, EXTREME: {self.trend_strength_extreme:.1f}%")
        logger.info(f"Range analysis parameters - periods: {self.range_analysis_periods}, threshold_factor: {self.range_threshold_factor}")
    
    def analyze_trend(self, daily_df: pd.DataFrame, weekly_df: pd.DataFrame) -> Dict:
        """
        Анализира тренда на BNB
        
        Args:
            daily_df: Daily OHLCV данни
            weekly_df: Weekly OHLCV данни
            
        Returns:
            Dict с анализ на тренда
        """
        try:
            logger.info("Анализ на тренда...")
            
            # 1. Анализ на дневния тренд (краткосрочен)
            daily_trend = self._analyze_daily_trend(daily_df)
            
            # 2. Анализ на седмичния тренд
            weekly_trend = self._analyze_weekly_trend(weekly_df)
            
            # 3. НОВИ: Средносрочен и дългосрочен анализ
            medium_term_trend = self._analyze_medium_term_trend(daily_df)
            long_term_trend = self._analyze_long_term_trend(daily_df)
            
            # 4. Range анализ
            range_analysis = self._analyze_price_range(daily_df)
            
            # 5. НОВИ: Market regime detection
            market_regime = self._detect_market_regime(daily_df, medium_term_trend, long_term_trend)
            
            # 6. Комбиниран тренд анализ (обновен)
            combined_trend = self._combine_trend_analysis(daily_trend, weekly_trend, medium_term_trend, long_term_trend, range_analysis, market_regime)
            
            # 5. Генерираме адаптивни entry стратегии
            adaptive_strategy = self._generate_adaptive_strategy(combined_trend, daily_df)
            
            trend_analysis = {
                'daily_trend': daily_trend,
                'weekly_trend': weekly_trend,
                'medium_term_trend': medium_term_trend,
                'long_term_trend': long_term_trend,
                'market_regime': market_regime,
                'range_analysis': range_analysis,
                'combined_trend': combined_trend,
                'adaptive_strategy': adaptive_strategy,
                'analysis_date': daily_df.index[-1]
            }
            
            logger.info("Тренд анализ завършен успешно")
            return trend_analysis
            
        except Exception as e:
            logger.error(f"Грешка при анализ на тренда: {e}")
            return {'error': f'Грешка: {e}'}
    
    def _analyze_daily_trend(self, df: pd.DataFrame) -> Dict:
        """Анализира дневния тренд"""
        try:
            if len(df) < self.trend_lookback_days:
                return {'error': 'Недостатъчно данни за анализ'}
            
            # Взимаме последните N дни
            recent_data = df.tail(self.trend_lookback_days)
            
            # Линейна регресия за определяне на тренда
            x = np.arange(len(recent_data))
            y = recent_data['Close'].values
            
            slope, intercept, r_value, p_value, std_err = stats.linregress(x, y)
            
            # Изчисляваме промяната в цената
            start_price = y[0]
            end_price = y[-1]
            price_change = end_price - start_price
            # Guard against division by zero in daily trend analysis
            if start_price != 0:
                price_change_pct = (price_change / start_price) * 100
            else:
                logger.warning(f"Start price is zero in daily trend analysis, using 0% change")
                price_change_pct = 0.0
            
            # Определяме силата на тренда с конфигурабилни параметри
            abs_change = abs(price_change_pct)
            if abs_change < self.trend_strength_weak:
                trend_strength = 'WEAK'
            elif abs_change < self.trend_strength_moderate:
                trend_strength = 'MODERATE'
            elif abs_change < self.trend_strength_strong:
                trend_strength = 'STRONG'
            else:  # abs_change >= self.trend_strength_strong
                trend_strength = 'EXTREME'  # Now fully implemented - all changes >= 20% are EXTREME
            
            # Определяме посоката на тренда
            if slope > self.trend_threshold:
                trend_direction = 'UPTREND'
            elif slope < -self.trend_threshold:
                trend_direction = 'DOWNTREND'
            else:
                trend_direction = 'NEUTRAL'
            
            daily_trend = {
                'direction': trend_direction,
                'strength': trend_strength,
                'slope': slope,
                'r_squared': r_value ** 2,
                'price_change': price_change,
                'price_change_pct': price_change_pct,
                'start_price': start_price,
                'end_price': end_price,
                'lookback_days': self.trend_lookback_days
            }
            
            logger.info(f"Дневен тренд: {trend_direction} ({trend_strength}) - {price_change_pct:+.2f}%")
            return daily_trend
            
        except Exception as e:
            logger.error(f"Грешка при анализ на дневния тренд: {e}")
            return {'error': f'Грешка: {e}'}
    
    def _analyze_weekly_trend(self, df: pd.DataFrame) -> Dict:
        """Анализира седмичния тренд"""
        try:
            if len(df) < 8:  # Минимум 8 седмици
                return {'error': 'Недостатъчно седмични данни'}
            
            # Взимаме последните 8 седмици
            recent_weeks = df.tail(8)
            
            # Линейна регресия за седмичния тренд
            x = np.arange(len(recent_weeks))
            y = recent_weeks['Close'].values
            
            slope, intercept, r_value, p_value, std_err = stats.linregress(x, y)
            
            # Изчисляваме промяната
            start_price = y[0]
            end_price = y[-1]
            price_change = end_price - start_price
            # Guard against division by zero in weekly trend analysis
            if start_price != 0:
                price_change_pct = (price_change / start_price) * 100
            else:
                logger.warning(f"Start price is zero in weekly trend analysis, using 0% change")
                price_change_pct = 0.0
<<<<<<< HEAD
=======
            
            # Определяме силата с адаптирани прагове за седмични данни
            abs_change = abs(price_change_pct)
            weekly_weak_threshold = self.trend_strength_weak * 2  # 2x за седмични данни
            weekly_moderate_threshold = self.trend_strength_moderate * 2.5  # 2.5x за седмични данни
            weekly_strong_threshold = self.trend_strength_strong * 1.25  # 1.25x за седмични данни
            # Note: EXTREME threshold not needed since we use else clause for all remaining cases
>>>>>>> 0bcfaf97
            
            if abs_change < weekly_weak_threshold:
                trend_strength = 'WEAK'
            elif abs_change < weekly_moderate_threshold:
                trend_strength = 'MODERATE'
            elif abs_change < weekly_strong_threshold:
                trend_strength = 'STRONG'
            else:
                trend_strength = 'EXTREME'  # All changes >= weekly_strong_threshold are EXTREME
            
            # Определяме посоката
            if slope > self.trend_threshold * 2:  # По-голям threshold за седмици
                trend_direction = 'UPTREND'
            elif slope < -self.trend_threshold * 2:
                trend_direction = 'DOWNTREND'
            else:
                trend_direction = 'NEUTRAL'
            
            weekly_trend = {
                'direction': trend_direction,
                'strength': trend_strength,
                'slope': slope,
                'r_squared': r_value ** 2,
                'price_change': price_change,
                'price_change_pct': price_change_pct,
                'start_price': start_price,
                'end_price': end_price,
                'weeks_analyzed': len(recent_weeks)
            }
            
            logger.info(f"Седмичен тренд: {trend_direction} ({trend_strength}) - {price_change_pct:+.2f}%")
            return weekly_trend
            
        except Exception as e:
            logger.error(f"Грешка при анализ на седмичния тренд: {e}")
            return {'error': f'Грешка: {e}'}
    
    def _analyze_price_range(self, df: pd.DataFrame) -> Dict:
        """Анализира ценовия range"""
        try:
            if len(df) < self.range_analysis_periods:
                return {'error': 'Недостатъчно данни за range анализ'}
            
            # Взимаме последните N периоди
            recent_data = df.tail(self.range_analysis_periods)
            
            # Намираме текущия range
            current_high = recent_data['High'].max()
            current_low = recent_data['Low'].min()
            current_range = current_high - current_low
            # Guard against division by zero in current range calculation
            if current_low != 0:
                current_range_pct = (current_range / current_low) * 100
            else:
                logger.warning(f"Current low price is zero in range analysis, using 0% range")
                current_range_pct = 0.0
            
            # Намираме исторически range
            historical_high = df['High'].max()
            historical_low = df['Low'].min()
            historical_range = historical_high - historical_low
            # Guard against division by zero in historical range calculation
            if historical_low != 0:
                historical_range_pct = (historical_range / historical_low) * 100
            else:
                logger.warning(f"Historical low price is zero in range analysis, using 0% range")
                historical_range_pct = 0.0
            
            # Определяме дали range се разширява или свива
            if current_range_pct > historical_range_pct * 0.8:
                range_status = 'EXPANDING'
            elif current_range_pct < historical_range_pct * 0.5:
                range_status = 'CONTRACTING'
            else:
                range_status = 'RANGE'  # Normalize STABLE→RANGE terminology
            
            # Позиция в текущия range - guard against division by zero
            current_price = df['Close'].iloc[-1]
            if current_range > 0:
                range_position = (current_price - current_low) / current_range
            else:
                # When current_high == current_low (no range), position is undefined
                # Set to 0.5 (middle) as reasonable default for flat price action
                range_position = 0.5
                logger.debug(f"No price range detected (high={current_high}, low={current_low}), using default range_position=0.5")
            
            range_analysis = {
                'current_range': current_range,
                'current_range_pct': current_range_pct,
                'current_high': current_high,
                'current_low': current_low,
                'historical_range': historical_range,
                'historical_range_pct': historical_range_pct,
                'historical_high': historical_high,
                'historical_low': historical_low,
                'range_status': range_status,
                'range_position': range_position,
                'periods_analyzed': self.range_analysis_periods
            }
            
            logger.info(f"Range анализ: {range_status} - текущ: {current_range_pct:.1f}%, исторически: {historical_range_pct:.1f}%")
            return range_analysis
            
        except Exception as e:
            logger.error(f"Грешка при range анализ: {e}")
            return {'error': f'Грешка: {e}'}
    
    def _combine_trend_analysis(self, daily_trend: Dict, weekly_trend: Dict, medium_term_trend: Dict, long_term_trend: Dict, range_analysis: Dict, market_regime: Dict) -> Dict:
        """Комбинира различните тренд анализи с нов дългосрочен анализ"""
        try:
            if ('error' in daily_trend or 'error' in weekly_trend or 'error' in range_analysis or 
                'error' in medium_term_trend or 'error' in long_term_trend):
                return {'error': 'Грешка в един от тренд анализите'}
            
            # НОВА ЛОГИКА: Приоритизираме дългосрочния тренд
            long_direction = long_term_trend['direction']
            medium_direction = medium_term_trend['direction'] 
            daily_direction = daily_trend['direction']
            
            # Определяме основния тренд базирано на дългосрочен анализ
            if long_direction == medium_direction == daily_direction:
                primary_trend = long_direction
                trend_confidence = 'VERY_HIGH'
            elif long_direction == medium_direction:
                primary_trend = long_direction  # Дългосрочният и средносрочният са по-важни
                trend_confidence = 'HIGH'
            elif long_direction == daily_direction:
                primary_trend = long_direction  # Дългосрочният е най-важен
                trend_confidence = 'HIGH'
            elif medium_direction == daily_direction:
                primary_trend = medium_direction  # Краткосрочна доминация
                trend_confidence = 'MEDIUM'
            else:
                primary_trend = 'MIXED'
                trend_confidence = 'LOW'
            
            # ENHANCED: Включваме market regime в анализа
            regime_adjusted_trend = primary_trend
            if market_regime['regime'] == 'STRONG_BULL':
                # В STRONG_BULL, дори MIXED става UPTREND
                if primary_trend in ['MIXED', 'NEUTRAL']:
                    regime_adjusted_trend = 'UPTREND (STRONG)'
                elif primary_trend == 'UPTREND':
                    regime_adjusted_trend = 'UPTREND (STRONG)'
                # DOWNTREND остава, но с предупреждение
                elif primary_trend == 'DOWNTREND':
                    regime_adjusted_trend = 'DOWNTREND (AGAINST_REGIME)'
            
            # Изчисляваме общата сила на тренда (обновено)
            daily_strength = self._strength_to_score(daily_trend['strength'])
            weekly_strength = self._strength_to_score(weekly_trend['strength'])
            medium_strength = self._strength_to_score(medium_term_trend['strength'])
            long_strength = self._strength_to_score(long_term_trend['strength'])
            
            # Тегловен average с приоритет на дългосрочния
            combined_strength = (
                daily_strength * 0.1 + 
                weekly_strength * 0.2 + 
                medium_strength * 0.3 + 
                long_strength * 0.4
            )
            
            # Определяме дали тренда е приключил (обновено)
            trend_completed = self._is_trend_completed_enhanced(daily_trend, weekly_trend, medium_term_trend, long_term_trend, range_analysis, market_regime)
            
            combined_trend = {
                'primary_trend': primary_trend,
                'regime_adjusted_trend': regime_adjusted_trend,
                'trend_confidence': trend_confidence,
                'combined_strength': combined_strength,
                'trend_completed': trend_completed,
                'market_regime': market_regime['regime'],
                'regime_confidence': market_regime['confidence'],
                'daily_trend_summary': {
                    'direction': daily_trend['direction'],
                    'strength': daily_trend['strength'],
                    'change_pct': daily_trend['price_change_pct']
                },
                'weekly_trend_summary': {
                    'direction': weekly_trend['direction'],
                    'strength': weekly_trend['strength'],
                    'change_pct': weekly_trend['price_change_pct']
                },
                'medium_term_summary': {
                    'direction': medium_term_trend['direction'],
                    'strength': medium_term_trend['strength'],
                    'change_pct': medium_term_trend['price_change_pct']
                },
                'long_term_summary': {
                    'direction': long_term_trend['direction'],
                    'strength': long_term_trend['strength'],
                    'change_pct': long_term_trend['price_change_pct']
                },
                'range_summary': {
                    'status': range_analysis['range_status'],
                    'position': range_analysis['range_position']
                }
            }
            
            logger.info(f"Комбиниран тренд: {regime_adjusted_trend} (увереност: {trend_confidence}, приключил: {trend_completed})")
            logger.info(f"Market Regime: {market_regime['regime']} ({market_regime['confidence']:.2f})")
            return combined_trend
            
        except Exception as e:
            logger.exception(f"Грешка при комбиниране на тренд анализите: {e}")
            return {'error': f'Грешка: {e}'}
    
    def _strength_to_score(self, strength: str) -> float:
        """Конвертира силата на тренда в числов score с EXTREME категория"""
        strength_map = {
            'WEAK': 0.3, 
            'MODERATE': 0.6, 
            'STRONG': 1.0,
            'EXTREME': 1.2  # Added EXTREME category support (addresses PR #6 review)
        }
        return strength_map.get(strength, 0.5)
    
    def _is_trend_completed_enhanced(self, daily_trend: Dict, weekly_trend: Dict, medium_term_trend: Dict, long_term_trend: Dict, range_analysis: Dict, market_regime: Dict) -> bool:
        """Определя дали тренда е приключил (enhanced version)"""
        try:
            # В STRONG_BULL режим, тренда почти никога не е "приключил"
            if market_regime['regime'] == 'STRONG_BULL' and market_regime['confidence'] > 0.7:
                # STRONG_BULL продължава освен при екстремни условия
                if range_analysis['range_position'] > 0.95:  # Много близо до ATH
                    return daily_trend['strength'] == 'WEAK' and weekly_trend['strength'] == 'WEAK'
                else:
                    return False  # STRONG_BULL продължава
            
            # За другите режими използваме стандартна логика
            if long_term_trend['direction'] == 'UPTREND':
                # За uptrend, проверяваме дали има признаци на изчерпване
                if range_analysis['range_position'] > 0.8:
                    # Трите timeframe-а показват слабост?
                    weak_signals = 0
                    if daily_trend['strength'] == 'WEAK':
                        weak_signals += 1
                    if weekly_trend['strength'] == 'WEAK':
                        weak_signals += 1  
                    if medium_term_trend['strength'] == 'WEAK':
                        weak_signals += 1
                    
                    return weak_signals >= 2  # Поне 2 от 3 timeframe-а са слаби
                    
            elif long_term_trend['direction'] == 'DOWNTREND':
                # За downtrend, проверяваме за bottom сигнали
                if range_analysis['range_position'] < 0.2:
                    weak_signals = 0
                    if daily_trend['strength'] == 'WEAK':
                        weak_signals += 1
                    if weekly_trend['strength'] == 'WEAK':
                        weak_signals += 1
                    if medium_term_trend['strength'] == 'WEAK':
                        weak_signals += 1
                    
                    return weak_signals >= 2
            
            return False
            
        except Exception as e:
            logger.exception(f"Грешка при определяне дали тренда е приключил: {e}")
            return False

    def _is_trend_completed(self, daily_trend: Dict, weekly_trend: Dict, range_analysis: Dict) -> bool:
        """Определя дали тренда е приключил"""
        try:
            # Проверяваме за reversal сигнали с конфигурабилни прагове
            if daily_trend['direction'] == 'UPTREND':
                # За uptrend, проверяваме дали цената е близо до горната граница на range
                if range_analysis['range_position'] > self.range_upper_threshold:
                    return True
                # Проверяваме дали дневният тренд се забавя
                if daily_trend['strength'] == 'WEAK' and weekly_trend['strength'] == 'WEAK':
                    return True
            elif daily_trend['direction'] == 'DOWNTREND':
                # За downtrend, проверяваме дали цената е близо до долната граница
                if range_analysis['range_position'] < self.range_lower_threshold:
                    return True
                # Проверяваме дали дневният тренд се забавя
                if daily_trend['strength'] == 'WEAK' and weekly_trend['strength'] == 'WEAK':
                    return True
            
            return False
            
        except Exception as e:
            logger.exception(f"Грешка при определяне дали тренда е приключил: {e}")
            return False
    
    def _generate_adaptive_strategy(self, combined_trend: Dict, df: pd.DataFrame) -> Dict:
        """Генерира адаптивна trading стратегия според тренда"""
        try:
            if 'error' in combined_trend:
                return {'error': 'Няма тренд анализ за стратегия'}
            
            current_price = df['Close'].iloc[-1]
            primary_trend = combined_trend['primary_trend']
            trend_completed = combined_trend['trend_completed']
            
            strategy = {
                'trend_based_entry': {},
                'risk_management': {},
                'position_sizing': {},
                'timing_recommendation': {}
            }
            
            if primary_trend == 'UPTREND' and not trend_completed:
                # Uptrend стратегия
                strategy['trend_based_entry'] = {
                    'type': 'PULLBACK_ENTRY',
                    'description': 'Влизане при pullback към support нива',
                    'entry_zones': [
                        {'zone': 'STRONG_SUPPORT', 'description': 'Силен support при 61.8% retracement'},
                        {'zone': 'MODERATE_SUPPORT', 'description': 'Умерен support при 50% retracement'},
                        {'zone': 'WEAK_SUPPORT', 'description': 'Слаб support при 38.2% retracement'}
                    ]
                }
                
                strategy['risk_management'] = {
                    'stop_loss': 'BELOW_ENTRY',
                    'stop_distance': '2-3% под entry',
                    'take_profit': 'ABOVE_RESISTANCE',
                    'trailing_stop': 'RECOMMENDED'
                }
                
                strategy['position_sizing'] = {
                    'size': 'NORMAL',
                    'reason': 'Трендът е силен и насочен нагоре'
                }
                
                strategy['timing_recommendation'] = {
                    'timing': 'WAIT_FOR_PULLBACK',
                    'reason': 'Изчакайте pullback за по-добър entry'
                }
                
            elif primary_trend == 'DOWNTREND' and not trend_completed:
                # Downtrend стратегия
                strategy['trend_based_entry'] = {
                    'type': 'BOUNCE_ENTRY',
                    'description': 'Влизане при bounce към resistance нива',
                    'entry_zones': [
                        {'zone': 'STRONG_RESISTANCE', 'description': 'Силен resistance при 61.8% retracement'},
                        {'zone': 'MODERATE_RESISTANCE', 'description': 'Умерен resistance при 50% retracement'},
                        {'zone': 'WEAK_RESISTANCE', 'description': 'Слаб resistance при 38.2% retracement'}
                    ]
                }
                
                strategy['risk_management'] = {
                    'stop_loss': 'ABOVE_ENTRY',
                    'stop_distance': '2-3% над entry',
                    'take_profit': 'BELOW_SUPPORT',
                    'trailing_stop': 'RECOMMENDED'
                }
                
                strategy['position_sizing'] = {
                    'size': 'REDUCED',
                    'reason': 'Трендът е насочен надолу - по-малки позиции'
                }
                
                strategy['timing_recommendation'] = {
                    'timing': 'WAIT_FOR_BOUNCE',
                    'reason': 'Изчакайте bounce за по-добър entry'
                }
                
            else:
                # Neutral или mixed тренд
                strategy['trend_based_entry'] = {
                    'type': 'RANGE_TRADING',
                    'description': 'Range trading между support и resistance',
                    'entry_zones': [
                        {'zone': 'RANGE_BOUNDARIES', 'description': 'Влизане при границите на range'},
                        {'zone': 'BREAKOUT_WAIT', 'description': 'Изчакайте breakout за ясна посока'}
                    ]
                }
                
                strategy['risk_management'] = {
                    'stop_loss': 'RANGE_BOUNDARIES',
                    'stop_distance': '1-2% от границите',
                    'take_profit': 'OPPOSITE_BOUNDARY',
                    'trailing_stop': 'NOT_RECOMMENDED'
                }
                
                strategy['position_sizing'] = {
                    'size': 'SMALL',
                    'reason': 'Неясен тренд - малки позиции'
                }
                
                strategy['timing_recommendation'] = {
                    'timing': 'WAIT_FOR_CLARITY',
                    'reason': 'Изчакайте по-ясна посока на тренда'
                }
            
            logger.info(f"Адаптивна стратегия генерирана: {strategy['trend_based_entry']['type']}")
            return strategy
            
        except Exception as e:
            logger.error(f"Грешка при генериране на адаптивна стратегия: {e}")
            return {'error': f'Грешка: {e}'}

    def _analyze_medium_term_trend(self, df: pd.DataFrame) -> Dict:
        """Анализира средносрочния тренд (90 дни)"""
        try:
            if len(df) < self.medium_term_lookback_days:
                return {'error': f'Недостатъчно данни за средносрочен анализ (нужни: {self.medium_term_lookback_days})'}
            
            # Взимаме последните 90 дни
            recent_data = df.tail(self.medium_term_lookback_days)
            
            # Линейна регресия
            x = np.arange(len(recent_data))
            y = recent_data['Close'].values
            
            slope, intercept, r_value, p_value, std_err = stats.linregress(x, y)
            
            # Изчисляваме промяната в цената
            start_price = y[0]
            end_price = y[-1]
            price_change = end_price - start_price
            # Guard against division by zero in medium-term trend analysis
            if start_price != 0:
                price_change_pct = (price_change / start_price) * 100
            else:
                logger.warning(f"Start price is zero in medium-term trend analysis, using 0% change")
                price_change_pct = 0.0
            
            # Определяме силата на тренда с конфигурабилни прагове за средносрочен анализ
            abs_change = abs(price_change_pct)
            medium_weak_threshold = self.trend_strength_weak * 3  # 3x за 90-дни период
            medium_moderate_threshold = self.trend_strength_moderate * 3.5  # 3.5x за 90-дни период
            medium_strong_threshold = self.trend_strength_strong * 3  # 3x за 90-дни период
            # Note: EXTREME threshold not needed since we use else clause for all remaining cases
            
            if abs_change < medium_weak_threshold:
                trend_strength = 'WEAK'
            elif abs_change < medium_moderate_threshold:
                trend_strength = 'MODERATE'
            elif abs_change < medium_strong_threshold:
                trend_strength = 'STRONG'
            else:
                trend_strength = 'EXTREME'  # All changes >= medium_strong_threshold are EXTREME
            
            # Определяме посоката на тренда (по-голям threshold за по-дълъг период)
            threshold = self.trend_threshold * 3  # 3x по-голям threshold за 90 дни
            if slope > threshold:
                trend_direction = 'UPTREND'
            elif slope < -threshold:
                trend_direction = 'DOWNTREND'
            else:
                trend_direction = 'NEUTRAL'
            
            medium_trend = {
                'direction': trend_direction,
                'strength': trend_strength,
                'slope': slope,
                'r_squared': r_value ** 2,
                'price_change': price_change,
                'price_change_pct': price_change_pct,
                'start_price': start_price,
                'end_price': end_price,
                'lookback_days': self.medium_term_lookback_days,
                'significance': 'HIGH' if p_value < 0.01 else 'MEDIUM' if p_value < 0.05 else 'LOW'
            }
            
            logger.info(f"Средносрочен тренд (90d): {trend_direction} ({trend_strength}) - {price_change_pct:+.2f}%")
            return medium_trend
            
        except Exception as e:
            logger.error(f"Грешка при анализ на средносрочния тренд: {e}")
            return {'error': f'Грешка: {e}'}

    def _analyze_long_term_trend(self, df: pd.DataFrame) -> Dict:
        """Анализира дългосрочния тренд (180 дни)"""
        try:
            if len(df) < self.long_term_lookback_days:
                return {'error': f'Недостатъчно данни за дългосрочен анализ (нужни: {self.long_term_lookback_days})'}
            
            # Взимаме последните 180 дни
            recent_data = df.tail(self.long_term_lookback_days)
            
            # Линейна регресия
            x = np.arange(len(recent_data))
            y = recent_data['Close'].values
            
            slope, intercept, r_value, p_value, std_err = stats.linregress(x, y)
            
            # Изчисляваме промяната в цената
            start_price = y[0]
            end_price = y[-1]
            price_change = end_price - start_price
            # Guard against division by zero in long-term trend analysis
            if start_price != 0:
                price_change_pct = (price_change / start_price) * 100
            else:
                logger.warning(f"Start price is zero in long-term trend analysis, using 0% change")
                price_change_pct = 0.0
            
            # Определяме силата на тренда с конфигурабилни прагове за дългосрочен анализ
            abs_change = abs(price_change_pct)
            long_weak_threshold = self.trend_strength_weak * 5  # 5x за 180-дни период
            long_moderate_threshold = self.trend_strength_moderate * 5  # 5x за 180-дни период
            long_strong_threshold = self.trend_strength_strong * 5  # 5x за 180-дни период
            # Note: EXTREME threshold not needed since we use else clause for all remaining cases
            
            if abs_change < long_weak_threshold:
                trend_strength = 'WEAK'
            elif abs_change < long_moderate_threshold:
                trend_strength = 'MODERATE'
            elif abs_change < long_strong_threshold:
                trend_strength = 'STRONG'
            else:
                trend_strength = 'EXTREME'  # All changes >= long_strong_threshold are EXTREME
            
            # Определяме посоката на тренда (още по-голям threshold за 180 дни)
            threshold = self.trend_threshold * 5  # 5x по-голям threshold за 180 дни
            if slope > threshold:
                trend_direction = 'UPTREND'
            elif slope < -threshold:
                trend_direction = 'DOWNTREND'
            else:
                trend_direction = 'NEUTRAL'
            
            long_trend = {
                'direction': trend_direction,
                'strength': trend_strength,
                'slope': slope,
                'r_squared': r_value ** 2,
                'price_change': price_change,
                'price_change_pct': price_change_pct,
                'start_price': start_price,
                'end_price': end_price,
                'lookback_days': self.long_term_lookback_days,
                'significance': 'HIGH' if p_value < 0.001 else 'MEDIUM' if p_value < 0.01 else 'LOW'
            }
            
            logger.info(f"Дългосрочен тренд (180d): {trend_direction} ({trend_strength}) - {price_change_pct:+.2f}%")
            return long_trend
            
        except Exception as e:
            logger.error(f"Грешка при анализ на дългосрочния тренд: {e}")
            return {'error': f'Грешка: {e}'}

    def _detect_market_regime(self, df: pd.DataFrame, medium_trend: Dict, long_trend: Dict) -> Dict:
        """Определя market regime базирано на дългосрочния анализ"""
        try:
            if 'error' in medium_trend or 'error' in long_trend:
                return {'regime': 'UNKNOWN', 'confidence': 0.0, 'reason': 'Недостатъчни данни'}
            
            # Анализираме 12-месечен период за sustained bull detection
            yearly_data = df.tail(365) if len(df) >= 365 else df
            yearly_change_pct = ((yearly_data['Close'].iloc[-1] / yearly_data['Close'].iloc[0]) - 1) * 100
            
            medium_change = medium_trend['price_change_pct']
            long_change = long_trend['price_change_pct']
            
            # STRONG_BULL критерии с конфигурабилни параметри - ключово за SHORT блокиране
            if (long_change > self.strong_bull_threshold and 
                medium_change > self.moderate_bull_threshold and 
                yearly_change_pct > 60):
                regime = 'STRONG_BULL'
                confidence = min(0.9, (long_change / 100) + (yearly_change_pct / 200))
                reason = f'Sustained bull run: 6м {long_change:+.1f}%, 3м {medium_change:+.1f}%, 12м {yearly_change_pct:+.1f}%'
                
            # MODERATE_BULL с конфигурабилни прагове
            elif (long_change > self.moderate_bull_threshold and medium_change > self.weak_bull_threshold):
                regime = 'MODERATE_BULL'
                confidence = min(0.8, (long_change / 60) + (medium_change / 40))
                reason = f'Moderate bull: 6м {long_change:+.1f}%, 3м {medium_change:+.1f}%'
                
            # WEAK_BULL с конфигурабилни прагове
            elif (long_change > self.weak_bull_threshold and medium_change > (self.weak_bull_threshold / 2)):
                regime = 'WEAK_BULL'
                confidence = 0.6
                reason = f'Weak bull: 6м {long_change:+.1f}%, 3м {medium_change:+.1f}%'
                
            # BEAR MARKET с конфигурабилни прагове
            elif (long_change < (self.bear_threshold * 2) and medium_change < self.bear_threshold):
                regime = 'BEAR'
                confidence = min(0.9, abs(long_change / 50) + abs(medium_change / 30))
                reason = f'Bear market: 6м {long_change:+.1f}%, 3м {medium_change:+.1f}%'
                
            # CORRECTION
            elif (long_change > 0 and medium_change < -10):
                regime = 'CORRECTION'
                confidence = 0.7
                reason = f'Correction phase: 6м {long_change:+.1f}%, но 3м {medium_change:+.1f}%'
                
            # NEUTRAL/RANGE
            else:
                regime = 'NEUTRAL'
                confidence = 0.5
                reason = f'Neutral range: 6м {long_change:+.1f}%, 3м {medium_change:+.1f}%'
            
            market_regime = {
                'regime': regime,
                'confidence': confidence,
                'reason': reason,
                'yearly_change_pct': yearly_change_pct,
                'long_term_change_pct': long_change,
                'medium_term_change_pct': medium_change,
                'bull_market_duration_months': self._estimate_bull_duration(df) if 'BULL' in regime else 0
            }
            
            logger.info(f"Market Regime: {regime} (confidence: {confidence:.2f}) - {reason}")
            return market_regime
            
        except Exception as e:
            logger.error(f"Грешка при определяне на market regime: {e}")
            return {'regime': 'UNKNOWN', 'confidence': 0.0, 'reason': f'Грешка: {e}'}

    def _estimate_bull_duration(self, df: pd.DataFrame) -> int:
        """Оценява продължителността на bull market в месеци с drawdown-based pivot detection"""
        try:
            if len(df) < 60:  # Минимум 2 месеца данни
                return 0
                
            # Enhanced drawdown-based pivot detection for more robust bull market duration
            current_price = df['Close'].iloc[-1]
            prices = df['Close'].values
            
            # Find significant drawdown pivots (20%+ correction from recent highs)
            drawdown_threshold = 0.20  # 20% drawdown threshold
            min_recovery_gain = 0.15   # 15% minimum recovery to confirm bull continuation
            
            # Track rolling highs and significant drawdowns
            rolling_high = current_price
            last_significant_low_idx = len(prices) - 1
            
            # Work backwards to find the last major drawdown pivot
            for i in range(len(prices) - 2, max(0, len(prices) - 547), -1):  # Up to 18 months back
                price = prices[i]
                
                # Update rolling high as we go back
                if price > rolling_high:
                    rolling_high = price
                
                # Check for significant drawdown from rolling high
                drawdown = (rolling_high - price) / rolling_high
                if drawdown >= drawdown_threshold:
                    # Found a significant low - check if we recovered meaningfully since then
                    recovery_from_low = (current_price - price) / price
                    if recovery_from_low >= min_recovery_gain:
                        # This is our bull market start point
                        last_significant_low_idx = i
                        break
            
            # Calculate duration from last significant low to now
            days_since_low = len(prices) - 1 - last_significant_low_idx
            months_duration = max(1, days_since_low // 30)  # At least 1 month
            
            # Validate the bull run strength
            if last_significant_low_idx < len(prices) - 1:
                bull_gain = (current_price / prices[last_significant_low_idx] - 1) * 100
                if bull_gain < 15:  # Less than 15% total gain doesn't qualify as significant bull
                    return 0
            
            logger.info(f"Bull market duration: {months_duration} months (drawdown-based pivot detection)")
            return min(months_duration, 18)  # Cap at 18 months for sanity
            
        except Exception as e:
            logger.exception(f"Грешка при оценка на bull duration: {e}")
            return 0

if __name__ == "__main__":
    print("Trend Analyzer модул за BNB Trading System")
    print("Използвайте main.py за пълен анализ")<|MERGE_RESOLUTION|>--- conflicted
+++ resolved
@@ -391,8 +391,6 @@
             else:
                 logger.warning(f"Start price is zero in weekly trend analysis, using 0% change")
                 price_change_pct = 0.0
-<<<<<<< HEAD
-=======
             
             # Определяме силата с адаптирани прагове за седмични данни
             abs_change = abs(price_change_pct)
@@ -400,7 +398,6 @@
             weekly_moderate_threshold = self.trend_strength_moderate * 2.5  # 2.5x за седмични данни
             weekly_strong_threshold = self.trend_strength_strong * 1.25  # 1.25x за седмични данни
             # Note: EXTREME threshold not needed since we use else clause for all remaining cases
->>>>>>> 0bcfaf97
             
             if abs_change < weekly_weak_threshold:
                 trend_strength = 'WEAK'
